--- conflicted
+++ resolved
@@ -61,52 +61,9 @@
 
 	public Binds KeyboardBindings { get; set; } = new();
 
-	[Serializable]
-	public class Binds
-	{
-		public KeyCombination QuaternionEditor_RotateZPlus { get; set; } = new(Key.S);
-		public KeyCombination QuaternionEditor_RotateZMinus { get; set; } = new(Key.W);
-		public KeyCombination QuaternionEditor_RotateXPlus { get; set; } = new(Key.A);
-		public KeyCombination QuaternionEditor_RotateXMinus { get; set; } = new(Key.D);
-		public KeyCombination QuaternionEditor_RotateYPlus { get; set; } = new(Key.Q);
-		public KeyCombination QuaternionEditor_RotateYMinus { get; set; } = new(Key.E);
-		public KeyCombination QuaternionEditor_RotateZPlusFast { get; set; } = new(Key.S, ModifierKeys.Shift);
-		public KeyCombination QuaternionEditor_RotateZMinusFast { get; set; } = new(Key.W, ModifierKeys.Shift);
-		public KeyCombination QuaternionEditor_RotateXPlusFast { get; set; } = new(Key.A, ModifierKeys.Shift);
-		public KeyCombination QuaternionEditor_RotateXMinusFast { get; set; } = new(Key.D, ModifierKeys.Shift);
-		public KeyCombination QuaternionEditor_RotateYPlusFast { get; set; } = new(Key.Q, ModifierKeys.Shift);
-		public KeyCombination QuaternionEditor_RotateYMinusFast { get; set; } = new(Key.E, ModifierKeys.Shift);
-		public KeyCombination QuaternionEditor_RotateZPlusSlow { get; set; } = new(Key.S, ModifierKeys.Control);
-		public KeyCombination QuaternionEditor_RotateZMinusSlow { get; set; } = new(Key.W, ModifierKeys.Control);
-		public KeyCombination QuaternionEditor_RotateXPlusSlow { get; set; } = new(Key.A, ModifierKeys.Control);
-		public KeyCombination QuaternionEditor_RotateXMinusSlow { get; set; } = new(Key.D, ModifierKeys.Control);
-		public KeyCombination QuaternionEditor_RotateYPlusSlow { get; set; } = new(Key.Q, ModifierKeys.Control);
-		public KeyCombination QuaternionEditor_RotateYMinusSlow { get; set; } = new(Key.E, ModifierKeys.Control);
-		public KeyCombination AppearancePage_ClearEquipment { get; set; } = new(Key.C, ModifierKeys.Control | ModifierKeys.Shift);
-		public KeyCombination TargetService_SelectPinned1 { get; set; } = new(Key.F1);
-		public KeyCombination TargetService_SelectPinned2 { get; set; } = new(Key.F2);
-		public KeyCombination TargetService_SelectPinned3 { get; set; } = new(Key.F3);
-		public KeyCombination TargetService_SelectPinned4 { get; set; } = new(Key.F4);
-		public KeyCombination TargetService_SelectPinned5 { get; set; } = new(Key.F5);
-		public KeyCombination TargetService_SelectPinned6 { get; set; } = new(Key.F6);
-		public KeyCombination TargetService_SelectPinned7 { get; set; } = new(Key.F7);
-		public KeyCombination TargetService_SelectPinned8 { get; set; } = new(Key.F8);
-		public KeyCombination TargetService_NextPinned { get; set; } = new(Key.Right, ModifierKeys.Control);
-		public KeyCombination TargetService_PrevPinned { get; set; } = new(Key.Left, ModifierKeys.Control);
-		public KeyCombination MainWindow_SceneTab { get; set; } = new(Key.D1);
-		public KeyCombination MainWindow_AppearanceTab { get; set; } = new(Key.D2);
-		public KeyCombination MainWindow_ActionTab { get; set; } = new(Key.D3);
-		public KeyCombination MainWindow_PoseTab { get; set; } = new(Key.D4);
-		public KeyCombination System_Undo { get; set; } = new(Key.Z, ModifierKeys.Control);
-		////public KeyCombinationSystem_Redo { get; set; } = new(Key.Y, ModifierKeys.Control);
-
-		public Dictionary<string, KeyCombination> GetBinds()
+		[Serializable]
+		public class Binds
 		{
-<<<<<<< HEAD
-			Dictionary<string, KeyCombination> results = new();
-			PropertyInfo[]? properties = typeof(Binds).GetProperties();
-			foreach (PropertyInfo property in properties)
-=======
 			public KeyCombination QuaternionEditor_RotateZPlus { get; set; } = new(Key.S);
 			public KeyCombination QuaternionEditor_RotateZMinus { get; set; } = new(Key.W);
 			public KeyCombination QuaternionEditor_RotateXPlus { get; set; } = new(Key.A);
@@ -143,8 +100,11 @@
 			public KeyCombination System_Undo { get; set; } = new(Key.Z, ModifierKeys.Control);
 			////public KeyCombinationSystem_Redo { get; set; } = new(Key.Y, ModifierKeys.Control);
 
-			public Dictionary<string, KeyCombination> GetBinds()
->>>>>>> dead8a60
+		public Dictionary<string, KeyCombination> GetBinds()
+		{
+			Dictionary<string, KeyCombination> results = new();
+			PropertyInfo[]? properties = typeof(Binds).GetProperties();
+			foreach (PropertyInfo property in properties)
 			{
 				KeyCombination? key = property.GetValue(SettingsService.Current.KeyboardBindings) as KeyCombination;
 
