﻿// © Anamnesis.
// Licensed under the MIT license.

namespace Anamnesis
{
	using System;
	using System.Collections.Generic;
	using System.Collections.ObjectModel;
	using System.ComponentModel;
	using System.Threading.Tasks;
	using Anamnesis.Core.Memory;
	using Anamnesis.Memory;
	using Anamnesis.Services;
	using Anamnesis.Styles;
	using FontAwesome.Sharp;
	using PropertyChanged;
	using XivToolsWpf;

	public delegate void SelectionEvent(ActorMemory? actor);
	public delegate void PinnedEvent(TargetService.PinnedActor actor);

	[AddINotifyPropertyChangedInterface]
	public class TargetService : ServiceBase<TargetService>
	{
		public static event SelectionEvent? ActorSelected;
		public static event PinnedEvent? ActorPinned;
		public static event PinnedEvent? ActorUnPinned;

		public ActorBasicMemory PlayerTarget { get; private set; } = new();
		public bool IsPlayerTargetPinnable => this.PlayerTarget.Address != IntPtr.Zero && CanPinActorType(this.PlayerTarget.ObjectKind);
		public ActorMemory? SelectedActor { get; private set; }
		public ObservableCollection<PinnedActor> PinnedActors { get; set; } = new ObservableCollection<PinnedActor>();

		public static async Task PinActor(ActorBasicMemory basicActor)
		{
			if (basicActor.Address == IntPtr.Zero)
				return;

			if (!CanPinActorType(basicActor.ObjectKind))
			{
				Log.Warning($"You cannot pin actor of type: {basicActor.ObjectKind}");
				return;
			}

			try
			{
				foreach (PinnedActor otherActor in Instance.PinnedActors)
				{
					if (basicActor.Address == otherActor.Pointer)
					{
						Log.Information($"Actor already pinned: {otherActor}");
						Instance.SelectActor(otherActor);
						return;
					}
				}

				ActorMemory memory = new();
				memory.SetAddress(basicActor.Address);
				PinnedActor pined = new PinnedActor(memory);

				Log.Information($"Pinning actor: {pined}");

				await Dispatch.MainThread();
				Instance.PinnedActors.Add(pined);
				Instance.SelectActor(pined);
				ActorPinned?.Invoke(pined);
			}
			catch (Exception ex)
			{
				Log.Error(ex, "Failed to pin actor");
			}
		}

<<<<<<< HEAD
=======
		public static bool CanPinActor(ActorBasicMemory actorBasicMemory)
		{
			if (actorBasicMemory.Address != IntPtr.Zero)
			{
				return CanPinActorType(actorBasicMemory.ObjectKind);
			}

			return false;
		}

>>>>>>> 81944c03
		public static bool CanPinActorType(ActorTypes actorType)
		{
			switch (actorType)
			{
				case ActorTypes.Player:
				case ActorTypes.BattleNpc:
				case ActorTypes.EventNpc:
				case ActorTypes.Companion:
					return true;
			}

			return false;
		}

		public static async Task PinPlayerTargetedActor()
		{
			Instance.UpdatePlayerTarget();
			await PinActor(Instance.PlayerTarget);
		}

		public static void UnpinActor(PinnedActor actor)
		{
			Instance.PinnedActors.Remove(actor);

			if (actor.Memory == Instance.SelectedActor)
			{
				if (Instance.PinnedActors.Count > 0)
				{
					Instance.SelectActor(Instance.PinnedActors[0]);
				}
				else
				{
					Instance.SelectActor((ActorMemory?)null);
				}
			}

			ActorUnPinned?.Invoke(actor);
		}

		public static PinnedActor? GetPinned(ActorBasicMemory actor)
		{
			foreach (PinnedActor pinned in TargetService.Instance.PinnedActors)
			{
				if (pinned.Memory == null)
					continue;

				if (pinned.Memory.Id == actor.Id)
				{
					return pinned;
				}
			}

			return null;
		}

		public static bool IsPinned(ActorBasicMemory actor)
		{
			return GetPinned(actor) != null;
		}

		public static List<ActorBasicMemory> GetAllActors()
		{
			int count = 0;
			IntPtr startAddress;

			if (GposeService.Instance.GetIsGPose())
			{
				count = MemoryService.Read<int>(AddressService.GPoseActorTable);
				startAddress = AddressService.GPoseActorTable + 8;
			}
			else
			{
				// why 424?
				count = 424;
				startAddress = AddressService.ActorTable;
			}

			List<ActorBasicMemory> results = new();
			for (int i = 0; i < count; i++)
			{
				IntPtr ptr = MemoryService.ReadPtr(startAddress + (i * 8));

				if (ptr == IntPtr.Zero)
					continue;

				try
				{
					ActorBasicMemory actor = new();
					actor.SetAddress(ptr);
					results.Add(actor);
				}
				catch (Exception ex)
				{
					Log.Warning(ex, $"Faield to create Actor Basic View Model for address: {ptr}");
				}
			}

			return results;
		}

		public static bool IsActorInActorTable(IntPtr pointer)
		{
			int count = 0;
			IntPtr startAddress;

			if (GposeService.Instance.GetIsGPose())
			{
				count = MemoryService.Read<int>(AddressService.GPoseActorTable);
				startAddress = AddressService.GPoseActorTable + 8;
			}
			else
			{
				// why 424?
				count = 424;
				startAddress = AddressService.ActorTable;
			}

			for (int i = 0; i < count; i++)
			{
				IntPtr ptr = MemoryService.ReadPtr(startAddress + (i * 8));

				if (ptr == pointer)
				{
					return true;
				}
			}

			return false;
		}

		public void UpdatePlayerTarget()
		{
			IntPtr currentPlayerTargetPtr = IntPtr.Zero;

			try
			{
				if (GposeService.Instance.IsGpose)
				{
					currentPlayerTargetPtr = MemoryService.Read<IntPtr>(AddressService.PlayerTargetSystem + 0xC0);
				}
				else
				{
					currentPlayerTargetPtr = MemoryService.Read<IntPtr>(AddressService.PlayerTargetSystem + 0x80);
				}
			}
			catch
			{
				// If the memory read fails the target will be 0x0
			}

			try
			{
				if (currentPlayerTargetPtr != this.PlayerTarget.Address)
				{
					if (currentPlayerTargetPtr == IntPtr.Zero)
					{
						this.PlayerTarget.Dispose();
					}
					else
					{
						this.PlayerTarget.SetAddress(currentPlayerTargetPtr);
					}

					this.RaisePropertyChanged(nameof(TargetService.PlayerTarget));
					this.RaisePropertyChanged(nameof(TargetService.IsPlayerTargetPinnable));
				}
			}
			catch
			{
				// This section can only fail when FFXIV isn't running (fail to set address) so it should be safe to ignore
			}
		}

		public override async Task Start()
		{
			await base.Start();

			if (GameService.GetIsSignedIn())
			{
				try
				{
					List<ActorBasicMemory> allActors = GetAllActors();

					foreach (ActorBasicMemory actor in allActors)
					{
						if (string.IsNullOrEmpty(actor.Name))
							continue;

						await PinActor(actor);
						break;
					}
				}
				catch (Exception ex)
				{
					Log.Error(ex, "Failed to pin default actor");
				}
			}

			_ = Task.Run(this.TickPinnedActors);
		}

		public void ClearSelection()
		{
			if (this.SelectedActor == null)
				return;

			if (App.Current == null)
				return;

			App.Current.Dispatcher.Invoke(() =>
			{
				this.SelectedActor = null;

				foreach (PinnedActor actor in this.PinnedActors)
				{
					actor.SelectionChanged();
				}
			});
		}

		public void EnsureSelection()
		{
			if (App.Current == null)
				return;

			if (this.SelectedActor != null)
				return;

			if (this.PinnedActors == null || this.PinnedActors.Count <= 0)
				return;

			this.SelectActor(this.PinnedActors[0]);
		}

		public void ClearPins()
		{
			if (this.SelectedActor == null)
				return;

			if (App.Current == null)
				return;

			App.Current.Dispatcher.Invoke(() =>
			{
				this.SelectedActor = null;
				this.PinnedActors.Clear();
			});
		}

		public async Task Retarget()
		{
			await Dispatch.MainThread();
			this.SelectedActor = null;

			if (this.PinnedActors.Count > 0)
			{
				this.SelectActor(this.PinnedActors[0]);
			}
		}

		public void SelectActor(PinnedActor actor)
		{
			this.SelectActor(actor.GetMemory());

			foreach (PinnedActor ac in this.PinnedActors)
			{
				ac.SelectionChanged();
			}
		}

		public void SelectActor(ActorMemory? actor)
		{
			this.SelectedActor = actor;
			ActorSelected?.Invoke(actor);
		}

		private async Task TickPinnedActors()
		{
			while (this.IsAlive)
			{
				await Task.Delay(33);

				for (int i = this.PinnedActors.Count - 1; i >= 0; i--)
				{
					this.PinnedActors[i].Tick();
				}

				this.UpdatePlayerTarget();
			}
		}

		[AddINotifyPropertyChangedInterface]
		public class PinnedActor : INotifyPropertyChanged
		{
			public PinnedActor(ActorMemory memory)
			{
				this.Id = memory.Id;
				this.IdNoAddress = memory.IdNoAddress;
				this.Memory = memory;
				this.Retarget();
			}

			public event PropertyChangedEventHandler? PropertyChanged;

			public ActorMemory? Memory { get; private set; }
			////public ActorViewModel? ViewModel { get; private set; }

			public string? Name { get; private set; }
			public string Id { get; private set; }
			public string IdNoAddress { get; private set; }
			public IntPtr? Pointer { get; private set; }
			public ActorTypes Kind { get; private set; }
			public IconChar Icon => this.Kind.GetIcon();
			public int ModelType { get; private set; }
			public string? Initials { get; private set; }
			public bool IsValid { get; private set; }
			public bool IsPinned => TargetService.Instance.PinnedActors.Contains(this);

			public string? DisplayName => this.Memory == null ? this.Name : this.Memory.DisplayName;
			public bool IsRetargeting { get; private set; } = false;

			public bool IsSelected
			{
				get
				{
					if (this.Pointer == null)
						return false;

					if (this.Memory != null && TargetService.Instance.SelectedActor == this.Memory)
						return true;

					return TargetService.Instance.SelectedActor?.Address == this.Pointer;
				}

				set
				{
					if (!GameService.Instance.IsSignedIn)
						return;

					if (value)
					{
						TargetService.Instance.SelectActor(this);
					}
				}
			}

			public override string? ToString()
			{
				if (this.Memory == null)
					return base.ToString();

				return this.Memory.ToString();
			}

			public void Dispose()
			{
			}

			public void SelectionChanged()
			{
				this.PropertyChanged?.Invoke(this, new PropertyChangedEventArgs(nameof(this.IsSelected)));
			}

			public ActorMemory? GetMemory()
			{
				this.Retarget();
				return this.Memory;
			}

			public override int GetHashCode()
			{
				return HashCode.Combine(this.Pointer, this.Name);
			}

			public void Tick()
			{
				lock (this)
				{
					if (this.IsRetargeting)
						return;

					if (!this.IsValid)
					{
						this.Retarget();
						return;
					}

					if (this.Memory == null || this.Memory.Address == IntPtr.Zero)
						return;

					if (!IsActorInActorTable(this.Memory.Address))
					{
						Log.Information($"Actor: {this} was not in actor table");
						this.Retarget();
						return;
					}

					try
					{
						if (GposeService.Instance.IsChangingState)
							return;

						this.Memory.Tick();
					}
					catch (Exception ex)
					{
						Log.Warning(ex, "Failed to tick actor");
						this.SetInvalid();
					}
				}
			}

			private void SetInvalid()
			{
				if (this.Memory != null)
				{
					if (this.IsSelected)
						TargetService.Instance.ClearSelection();

					this.Memory.Dispose();
					this.Memory = null;
				}

				this.IsValid = false;
			}

			private void Retarget()
			{
				lock (this)
				{
					this.IsRetargeting = true;

					if (this.Memory != null)
						this.Memory.PropertyChanged -= this.OnViewModelPropertyChanged;

					ActorBasicMemory? newBasic = null;

					// Search for an exact match first
					foreach (ActorBasicMemory actor in TargetService.GetAllActors())
					{
						if (actor.Id != this.Id || actor.Address == IntPtr.Zero)
							continue;

						newBasic = actor;
						break;
					}

					// fall back to ignoring addresses
					if (newBasic == null)
					{
						foreach (ActorBasicMemory actor in TargetService.GetAllActors())
						{
							if (actor.IdNoAddress != this.IdNoAddress || actor.Address == IntPtr.Zero)
								continue;

							// Is this actor memory already pinned to a differnet pin?
							PinnedActor? pinned = TargetService.GetPinned(actor);
							if (pinned != this && pinned != null)
								continue;

							newBasic = actor;
							break;
						}
					}

					if (newBasic != null)
					{
						if (this.Memory != null)
						{
							this.Memory.Address = newBasic.Address;

							try
							{
								this.Memory.Tick();
							}
							catch (Exception ex)
							{
								Log.Warning(ex, "Failed to tick actor");
								this.SetInvalid();
								return;
							}
						}
						else
						{
							this.Memory = new ActorMemory();
							this.Memory.SetAddress(newBasic.Address);
						}

						IntPtr? oldPointer = this.Pointer;

						this.Id = this.Memory.Id;
						this.IdNoAddress = this.Memory.IdNoAddress;
						this.Name = this.Memory.Name;
						this.Memory.OnRetargeted();
						this.Memory.PropertyChanged += this.OnViewModelPropertyChanged;
						this.Pointer = this.Memory.Address;
						this.Kind = this.Memory.ObjectKind;
						this.ModelType = this.Memory.ModelType;

						this.UpdateInitials(this.DisplayName);

						this.IsValid = true;

						// dont log every time we just select an actor.
						if (oldPointer != null && oldPointer != this.Pointer)
							Log.Information($"Retargeted actor: {this} from {oldPointer} to {this.Pointer}");

						this.IsRetargeting = false;

						return;
					}

					if (this.Memory != null)
					{
						Log.Warning($"Lost actor: {this}");
						this.SetInvalid();
					}

					this.IsValid = false;
					this.IsRetargeting = false;
				}
			}

			private void OnViewModelPropertyChanged(object? sender, PropertyChangedEventArgs e)
			{
				if (this.Memory != null && e.PropertyName == nameof(ActorMemory.DisplayName))
				{
					this.UpdateInitials(this.Memory.DisplayName);
				}
			}

			private void UpdateInitials(string? name)
			{
				if (string.IsNullOrWhiteSpace(name))
					return;

				try
				{
					if (name.Length <= 4)
					{
						this.Initials = name;
					}
					else
					{
						this.Initials = string.Empty;

						string[] parts = name.Split('(', StringSplitOptions.RemoveEmptyEntries);
						parts = parts[0].Split(' ', StringSplitOptions.RemoveEmptyEntries);
						foreach (string part in parts)
						{
							this.Initials += part[0] + ".";
						}

						this.Initials = this.Initials.Trim('.');
					}
				}
				catch (Exception)
				{
					this.Initials = name[0] + "?";
				}
			}
		}
	}
}<|MERGE_RESOLUTION|>--- conflicted
+++ resolved
@@ -71,19 +71,6 @@
 			}
 		}
 
-<<<<<<< HEAD
-=======
-		public static bool CanPinActor(ActorBasicMemory actorBasicMemory)
-		{
-			if (actorBasicMemory.Address != IntPtr.Zero)
-			{
-				return CanPinActorType(actorBasicMemory.ObjectKind);
-			}
-
-			return false;
-		}
-
->>>>>>> 81944c03
 		public static bool CanPinActorType(ActorTypes actorType)
 		{
 			switch (actorType)
