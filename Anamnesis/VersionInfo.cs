--- conflicted
+++ resolved
@@ -13,16 +13,8 @@
 	// This is written to by the build server. do not change.
 	public static readonly DateTime Date = new DateTime(2000, 01, 01, 00, 00, 00, DateTimeKind.Utc);
 
-<<<<<<< HEAD
 	/// <summary>
 	/// The latest gamve version that the tool has been validated for.
 	/// </summary>
-	public static readonly string ValidatedGameVersion = "2022.04.07.0000.0000";
-=======
-		/// <summary>
-		/// The latest gamve version that the tool has been validated for.
-		/// </summary>
-		public static readonly string ValidatedGameVersion = "2022.04.20.0000.0000";
-	}
->>>>>>> dead8a60
+	public static readonly string ValidatedGameVersion = "2022.04.20.0000.0000";
 }