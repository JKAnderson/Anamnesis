﻿<UserControl x:Class="Anamnesis.Actor.Views.PoseGuiView"
			 xmlns="http://schemas.microsoft.com/winfx/2006/xaml/presentation"
			 xmlns:x="http://schemas.microsoft.com/winfx/2006/xaml"
			 xmlns:mc="http://schemas.openxmlformats.org/markup-compatibility/2006" 
			 xmlns:d="http://schemas.microsoft.com/expression/blend/2008" 
			 xmlns:local="clr-namespace:Anamnesis.Actor.Views"
			 xmlns:XivToolsWpf.Converters="clr-namespace:XivToolsWpf.Converters;assembly=XivToolsWpf"
			 xmlns:XivToolsWpf="clr-namespace:XivToolsWpf.Controls;assembly=XivToolsWpf"
			 mc:Ignorable="d" 
			 d:DesignHeight="512" d:DesignWidth="1024">

	<UserControl.Resources>
		<BooleanToVisibilityConverter x:Key="B2V"/>
		<XivToolsWpf.Converters:InvertedBoolToVisibilityConverter x:Key="!B2V"/>
	</UserControl.Resources>

	<Grid x:Name="ContentArea">

		<Grid VerticalAlignment="Top" Margin="100,0,0,0">
			<CheckBox
				x:Name="FlipSidesOption"
				Margin="3,4,3,0"
				VerticalContentAlignment="Center"
				IsChecked="{Binding FlipSides}">

				<XivToolsWpf:TextBlock Key="Pose_FlipSides" />
			</CheckBox>
		</Grid>

		<Grid ClipToBounds="True">

			<Grid.ColumnDefinitions>
				<ColumnDefinition Width="Auto"/>
				<ColumnDefinition Width="Auto"/>
				<ColumnDefinition />
			</Grid.ColumnDefinitions>

			<XivToolsWpf:TextBlock Key="Pose_GuiFlip" Grid.ColumnSpan="3" HorizontalAlignment="Right" Margin="0, 3, 6, 0" Opacity="0.3"
					    Visibility="{Binding FlipSides, Converter={StaticResource B2V}, FallbackValue=Hidden}" />

			<XivToolsWpf:TextBlock Key="Pose_GuiNotFlip" Grid.ColumnSpan="3" HorizontalAlignment="Right" Margin="0, 3, 6, 0" Opacity="0.3"
					   Visibility="{Binding FlipSides, Converter={StaticResource !B2V}, FallbackValue=Visible}" />

			<XivToolsWpf:TextBlock Key="Pose_Left" Grid.Column="0" HorizontalAlignment="Left" FontSize="48" Margin="32, 20, 32, 0" Foreground="Gray" FontWeight="Bold" Opacity="0.15"
					    Visibility="{Binding FlipSides, Converter={StaticResource !B2V}, FallbackValue=Visible}" />
			<XivToolsWpf:TextBlock Key="Pose_Right" Grid.Column="0" HorizontalAlignment="Right" FontSize="48" Margin="32, 20, 32, 0" Foreground="Gray" FontWeight="Bold" Opacity="0.15"
					   Visibility="{Binding FlipSides, Converter={StaticResource !B2V}, FallbackValue=Visible}" />
			<XivToolsWpf:TextBlock Key="Pose_Right" Grid.Column="0" HorizontalAlignment="Left" FontSize="48" Margin="32, 20, 32, 0" Foreground="Gray" FontWeight="Bold" Opacity="0.15"
					    Visibility="{Binding FlipSides, Converter={StaticResource B2V}, FallbackValue=Hidden}" />
			<XivToolsWpf:TextBlock Key="Pose_Left" Grid.Column="0" HorizontalAlignment="Right" FontSize="48" Margin="32, 20, 32, 0" Foreground="Gray" FontWeight="Bold" Opacity="0.15"
					   Visibility="{Binding FlipSides, Converter={StaticResource B2V}, FallbackValue=Hidden}" />

			<XivToolsWpf:TextBlock Key="Pose_Left" Grid.Column="1" HorizontalAlignment="Left" FontSize="48" Margin="16, 20, 16, 0" Foreground="Gray" FontWeight="Bold" Opacity="0.15"
					    Visibility="{Binding FlipSides, Converter={StaticResource !B2V}, FallbackValue=Visible}" />
			<XivToolsWpf:TextBlock Key="Pose_Right" Grid.Column="1" HorizontalAlignment="Right" FontSize="48" Margin="16, 20, 16, 0" Foreground="Gray" FontWeight="Bold" Opacity="0.15"
					   Visibility="{Binding FlipSides, Converter={StaticResource !B2V}, FallbackValue=Visible}" />
			<XivToolsWpf:TextBlock Key="Pose_Right" Grid.Column="1" HorizontalAlignment="Left" FontSize="48" Margin="16, 20, 16, 0" Foreground="Gray" FontWeight="Bold" Opacity="0.15"
					    Visibility="{Binding FlipSides, Converter={StaticResource B2V}, FallbackValue=Hidden}" />
			<XivToolsWpf:TextBlock Key="Pose_Left" Grid.Column="1" HorizontalAlignment="Right" FontSize="48" Margin="16, 20, 16, 0" Foreground="Gray" FontWeight="Bold" Opacity="0.15"
					   Visibility="{Binding FlipSides, Converter={StaticResource B2V}, FallbackValue=Hidden}" />

			<XivToolsWpf:TextBlock Key="Pose_Left" Grid.Column="2" HorizontalAlignment="Left" FontSize="48" Margin="32, 20, 32, 0" Foreground="Gray" FontWeight="Bold" Opacity="0.15"
					    Visibility="{Binding FlipSides, Converter={StaticResource !B2V}, FallbackValue=Visible}" />
			<XivToolsWpf:TextBlock Key="Pose_Right" Grid.Column="2" HorizontalAlignment="Right" FontSize="48" Margin="32, 20, 32, 0" Foreground="Gray" FontWeight="Bold" Opacity="0.15"
					   Visibility="{Binding FlipSides, Converter={StaticResource !B2V}, FallbackValue=Visible}" />
			<XivToolsWpf:TextBlock Key="Pose_Right" Grid.Column="2" HorizontalAlignment="Left" FontSize="48" Margin="32, 20, 32, 0" Foreground="Gray" FontWeight="Bold" Opacity="0.15"
					    Visibility="{Binding FlipSides, Converter={StaticResource B2V}, FallbackValue=Hidden}" />
			<XivToolsWpf:TextBlock Key="Pose_Left" Grid.Column="2" HorizontalAlignment="Right" FontSize="48" Margin="32, 20, 32, 0" Foreground="Gray" FontWeight="Bold" Opacity="0.15"
					   Visibility="{Binding FlipSides, Converter={StaticResource B2V}, FallbackValue=Hidden}" />

			<!-- Body -->
			<Viewbox Grid.Column="0" Margin="-30, 0, -30, 0" Width="256">
				<Canvas Height="512" Width="256">

					<Image Canvas.Left="0" Canvas.Top="0" Width="256" Height="512" Source="../../../Assets/PoseCharacterBodyBackground.png" Opacity="0.15" Stretch="Uniform" IsHitTestVisible="False"/>

					<local:BoneView Canvas.Left="118" Canvas.Top="50" BoneName="Head"/>
					<local:BoneView Canvas.Left="118" Canvas.Top="75" BoneName="Neck"/>
					<local:BoneView Canvas.Left="118" Canvas.Top="100" BoneName="SpineC"/>
					<local:BoneView Canvas.Left="118" Canvas.Top="145" BoneName="SpineB"/>
					<local:BoneView Canvas.Left="118" Canvas.Top="180" BoneName="SpineA"/>
					<local:BoneView Canvas.Left="118" Canvas.Top="210" BoneName="Waist"/>
<<<<<<< HEAD
					<local:BoneView Canvas.Left="118" Canvas.Top="233" BoneName="iv_koumon"/>
					<local:BoneView Canvas.Left="95" Canvas.Top="220" BoneName="iv_koumon_l" FlippedBoneName="iv_koumon_r"/>
					<local:BoneView Canvas.Left="140" Canvas.Top="220" BoneName="iv_koumon_r" FlippedBoneName="iv_koumon_l"/>
					<local:BoneView Canvas.Left="81" Canvas.Top="237" BoneName="iv_shiri_l" FlippedBoneName="iv_shiri_r"/>
					<local:BoneView Canvas.Left="152" Canvas.Top="237" BoneName="iv_shiri_r" FlippedBoneName="iv_shiri_l"/>
=======
                    <local:BoneView Canvas.Left="118" Canvas.Top="233" BoneName="iv_koumon"/>
                    <local:BoneView Canvas.Left="95" Canvas.Top="220" BoneName="iv_koumon_l" FlippedBoneName="iv_koumon_r"/>
                    <local:BoneView Canvas.Left="140" Canvas.Top="220" BoneName="iv_koumon_r" FlippedBoneName="iv_koumon_l"/>
                    <local:BoneView Canvas.Left="81" Canvas.Top="237" BoneName="iv_shiri_l" FlippedBoneName="iv_shiri_r"/>
                    <local:BoneView Canvas.Left="152" Canvas.Top="237" BoneName="iv_shiri_r" FlippedBoneName="iv_shiri_l"/>
>>>>>>> 32e3ecdd
					<local:BoneView Canvas.Left="98" Canvas.Top="93" BoneName="ClavicleLeft" FlippedBoneName="ClavicleRight"/>
					<local:BoneView Canvas.Left="138" Canvas.Top="93" BoneName="ClavicleRight" FlippedBoneName="ClavicleLeft"/>
					<local:BoneView Canvas.Left="73" Canvas.Top="87" BoneName="ShoulderLeft" FlippedBoneName="ShoulderRight"/>
					<local:BoneView Canvas.Left="165" Canvas.Top="87" BoneName="ShoulderRight" FlippedBoneName="ShoulderLeft"/>
					<local:BoneView Canvas.Left="102" Canvas.Top="120" BoneName="BreastLeft" FlippedBoneName="BreastRight"/>
<<<<<<< HEAD
					<local:BoneView Canvas.Left="95" Canvas.Top="142" BoneName="iv_c_mune_l" FlippedBoneName="iv_c_mune_r"/>
					<local:BoneView Canvas.Left="135" Canvas.Top="120" BoneName="BreastRight" FlippedBoneName="BreastLeft"/>
					<local:BoneView Canvas.Left="140" Canvas.Top="142" BoneName="iv_c_mune_r" FlippedBoneName="iv_c_mune_l"/>
					<local:BoneView Canvas.Left="78" Canvas.Top="107" BoneName="ArmLeft" FlippedBoneName="ArmRight"/>
					<local:BoneView Canvas.Left="55" Canvas.Top="127" BoneName="iv_nitoukin_l" FlippedBoneName="iv_nitoukin_r"/>
					<local:BoneView Canvas.Left="158" Canvas.Top="107" BoneName="ArmRight" FlippedBoneName="ArmLeft"/>
					<local:BoneView Canvas.Left="179" Canvas.Top="127" BoneName="iv_nitoukin_r" FlippedBoneName="iv_nitoukin_l"/>
=======
                    <local:BoneView Canvas.Left="95" Canvas.Top="142" BoneName="iv_c_mune_l" FlippedBoneName="iv_c_mune_r"/>
					<local:BoneView Canvas.Left="135" Canvas.Top="120" BoneName="BreastRight" FlippedBoneName="BreastLeft"/>
                    <local:BoneView Canvas.Left="140" Canvas.Top="142" BoneName="iv_c_mune_r" FlippedBoneName="iv_c_mune_l"/>
					<local:BoneView Canvas.Left="78" Canvas.Top="107" BoneName="ArmLeft" FlippedBoneName="ArmRight"/>
                    <local:BoneView Canvas.Left="55" Canvas.Top="127" BoneName="iv_nitoukin_l" FlippedBoneName="iv_nitoukin_r"/>
					<local:BoneView Canvas.Left="158" Canvas.Top="107" BoneName="ArmRight" FlippedBoneName="ArmLeft"/>
                    <local:BoneView Canvas.Left="179" Canvas.Top="127" BoneName="iv_nitoukin_r" FlippedBoneName="iv_nitoukin_l"/>
>>>>>>> 32e3ecdd
					<local:BoneView Canvas.Left="75" Canvas.Top="160" BoneName="ElbowLeft" FlippedBoneName="ElbowRight"/>
					<local:BoneView Canvas.Left="160" Canvas.Top="160" BoneName="ElbowRight" FlippedBoneName="ElbowLeft"/>
					<local:BoneView Canvas.Left="55" Canvas.Top="160" BoneName="ForearmLeft" FlippedBoneName="ForearmRight"/>
					<local:BoneView Canvas.Left="182" Canvas.Top="160" BoneName="ForearmRight" FlippedBoneName="ForearmLeft"/>
					<local:BoneView Canvas.Left="48" Canvas.Top="230" BoneName="WristLeft" FlippedBoneName="WristRight"/>
					<local:BoneView Canvas.Left="188" Canvas.Top="230" BoneName="WristRight" FlippedBoneName="WristLeft"/>
					<local:BoneView Canvas.Left="94" Canvas.Top="255" BoneName="LegLeft" FlippedBoneName="LegRight"/>
					<local:BoneView Canvas.Left="143" Canvas.Top="255" BoneName="LegRight" FlippedBoneName="LegLeft"/>
					<local:BoneView Canvas.Left="90" Canvas.Top="320" BoneName="KneeLeft" FlippedBoneName="KneeRight"/>
					<local:BoneView Canvas.Left="143" Canvas.Top="320" BoneName="KneeRight" FlippedBoneName="KneeLeft"/>
					<local:BoneView Canvas.Left="86" Canvas.Top="343" BoneName="CalfLeft" FlippedBoneName="CalfRight"/>
					<local:BoneView Canvas.Left="148" Canvas.Top="343" BoneName="CalfRight" FlippedBoneName="CalfLeft"/>
					<local:BoneView Canvas.Left="80" Canvas.Top="460" BoneName="FootLeft" FlippedBoneName="FootRight"/>
					<local:BoneView Canvas.Left="156" Canvas.Top="460" BoneName="FootRight" FlippedBoneName="FootLeft"/>
					<local:BoneView Canvas.Left="73" Canvas.Top="480" BoneName="ToesLeft" FlippedBoneName="ToesRight"/>
					<local:BoneView Canvas.Left="164" Canvas.Top="480" BoneName="ToesRight" FlippedBoneName="ToesLeft"/>

				</Canvas>
			</Viewbox>
<<<<<<< HEAD

			<!-- IVCS Penis -->
			<Viewbox Grid.Column="0" Margin="-30, 0, -30, 0" Width="256">
				<Canvas Height="512" Width="256">

					<local:BoneView Canvas.Left="39" Canvas.Top="320" BoneName="iv_ochinko_f"/>
					<local:BoneView Canvas.Left="39" Canvas.Top="342" BoneName="iv_ochinko_e"/>
					<local:BoneView Canvas.Left="39" Canvas.Top="364" BoneName="iv_ochinko_d"/>
					<local:BoneView Canvas.Left="39" Canvas.Top="385" BoneName="iv_ochinko_c"/>
					<local:BoneView Canvas.Left="39" Canvas.Top="407" BoneName="iv_ochinko_b"/>
					<local:BoneView Canvas.Left="39" Canvas.Top="428" BoneName="iv_ochinko_a"/>
					<local:BoneView Canvas.Left="30" Canvas.Top="449" BoneName="iv_kougan_l" FlippedBoneName="iv_kougan_r"/>
					<local:BoneView Canvas.Left="50" Canvas.Top="449" BoneName="iv_kougan_r" FlippedBoneName="iv_kougan_l"/>

				</Canvas>
			</Viewbox>

			<!-- IVCS Vagina -->
			<Viewbox Grid.Column="0" Margin="-30, 0, -30, 0" Width="256">
				<Canvas Height="512" Width="256">

					<local:BoneView Canvas.Left="200" Canvas.Top="320" BoneName="iv_kuritto"/>
					<local:BoneView Canvas.Left="200" Canvas.Top="342" BoneName="iv_omanko"/>
					<local:BoneView Canvas.Left="180" Canvas.Top="342" BoneName="iv_inshin_l" FlippedBoneName="iv_inshin_r"/>
					<local:BoneView Canvas.Left="220" Canvas.Top="342" BoneName="iv_inshin_r" FlippedBoneName="iv_inshin_l"/>

				</Canvas>
			</Viewbox>

			<!-- Clothes -->
=======
            
            <!-- IVCS Penis -->
            <Viewbox Grid.Column="0" Margin="-30, 0, -30, 0" Width="256">
                <Canvas Height="512" Width="256">

                    <local:BoneView Canvas.Left="39" Canvas.Top="320" BoneName="iv_ochinko_f"/>
                    <local:BoneView Canvas.Left="39" Canvas.Top="342" BoneName="iv_ochinko_e"/>
                    <local:BoneView Canvas.Left="39" Canvas.Top="364" BoneName="iv_ochinko_d"/>
                    <local:BoneView Canvas.Left="39" Canvas.Top="385" BoneName="iv_ochinko_c"/>
                    <local:BoneView Canvas.Left="39" Canvas.Top="407" BoneName="iv_ochinko_b"/>
                    <local:BoneView Canvas.Left="39" Canvas.Top="428" BoneName="iv_ochinko_a"/>
                    <local:BoneView Canvas.Left="30" Canvas.Top="449" BoneName="iv_kougan_l" FlippedBoneName="iv_kougan_r"/>
                    <local:BoneView Canvas.Left="50" Canvas.Top="449" BoneName="iv_kougan_r" FlippedBoneName="iv_kougan_l"/>

                </Canvas>
            </Viewbox>

            <!-- IVCS Vagina -->
            <Viewbox Grid.Column="0" Margin="-30, 0, -30, 0" Width="256">
                <Canvas Height="512" Width="256">

                    <local:BoneView Canvas.Left="200" Canvas.Top="320" BoneName="iv_kuritto"/>
                    <local:BoneView Canvas.Left="200" Canvas.Top="342" BoneName="iv_omanko"/>
                    <local:BoneView Canvas.Left="180" Canvas.Top="342" BoneName="iv_inshin_l" FlippedBoneName="iv_inshin_r"/>
                    <local:BoneView Canvas.Left="220" Canvas.Top="342" BoneName="iv_inshin_r" FlippedBoneName="iv_inshin_l"/>

                </Canvas>
            </Viewbox>

            <!-- Clothes -->
>>>>>>> 32e3ecdd
			<Viewbox Grid.Column="1" Margin="-20, 0, -20, 0" Width="256">
				<Canvas Height="512" Width="256">
					<Image Canvas.Left="0" Canvas.Top="0" Width="256" Height="512" Source="../../../Assets/PoseCharacterClothesBackground.png" Opacity="0.15" Stretch="Uniform" IsHitTestVisible="False"/>

					<local:BoneView Canvas.Left="120" Canvas.Top="202" BoneName="Waist"/>
					<local:BoneView  Canvas.Left="70" Canvas.Top="110" BoneName="PauldronLeft" FlippedBoneName="PauldronRight"/>
					<local:BoneView  Canvas.Left="170" Canvas.Top="110" BoneName="PauldronRight" FlippedBoneName="PauldronLeft"/>
					<local:BoneView  Canvas.Left="140" Canvas.Top="230" BoneName="ClothFrontARight" FlippedBoneName="ClothFrontALeft"/>
					<local:BoneView  Canvas.Left="165" Canvas.Top="307" BoneName="ClothFrontBRight" FlippedBoneName="ClothFrontBLeft"/>
					<local:BoneView  Canvas.Left="176" Canvas.Top="404" BoneName="ClothFrontCRight" FlippedBoneName="ClothFrontCLeft"/>
					<local:BoneView  Canvas.Left="100" Canvas.Top="230" BoneName="ClothFrontALeft" FlippedBoneName="ClothFrontARight"/>
					<local:BoneView  Canvas.Left="74" Canvas.Top="307" BoneName="ClothFrontBLeft" FlippedBoneName="ClothFrontBRight"/>
					<local:BoneView  Canvas.Left="64" Canvas.Top="404" BoneName="ClothFrontCLeft" FlippedBoneName="ClothFrontCRight"/>
					<local:BoneView  Canvas.Left="160" Canvas.Top="230" BoneName="ClothSideARight" FlippedBoneName="ClothSideALeft"/>
					<local:BoneView  Canvas.Left="194" Canvas.Top="292" BoneName="ClothSideBRight" FlippedBoneName="ClothSideBLeft"/>
					<local:BoneView  Canvas.Left="214" Canvas.Top="389" BoneName="ClothSideCRight" FlippedBoneName="ClothSideCLeft"/>
					<local:BoneView  Canvas.Left="80" Canvas.Top="230" BoneName="ClothSideALeft" FlippedBoneName="ClothSideARight"/>
					<local:BoneView  Canvas.Left="46" Canvas.Top="292" BoneName="ClothSideBLeft" FlippedBoneName="ClothSideBRight"/>
					<local:BoneView  Canvas.Left="26" Canvas.Top="389" BoneName="ClothSideCLeft" FlippedBoneName="ClothSideCRight"/>
					<local:BoneView  Canvas.Left="130" Canvas.Top="250" BoneName="ClothBackARight" FlippedBoneName="ClothBackALeft"/>
					<local:BoneView  Canvas.Left="130" Canvas.Top="307" BoneName="ClothBackBRight" FlippedBoneName="ClothBackBLeft"/>
					<local:BoneView  Canvas.Left="130" Canvas.Top="422" BoneName="ClothBackCRight" FlippedBoneName="ClothBackCLeft"/>
					<local:BoneView  Canvas.Left="110" Canvas.Top="250" BoneName="ClothBackALeft" FlippedBoneName="ClothBackARight"/>
					<local:BoneView  Canvas.Left="110" Canvas.Top="307" BoneName="ClothBackBLeft" FlippedBoneName="ClothBackBRight"/>
					<local:BoneView  Canvas.Left="110" Canvas.Top="422" BoneName="ClothBackCLeft" FlippedBoneName="ClothBackCRight"/>

					<local:BoneView  Canvas.Left="120" Canvas.Top="34" BoneName="j_ex_met_va"/>
					<local:BoneView  Canvas.Left="120" Canvas.Top="54" BoneName="HairA"/>
					<local:BoneView  Canvas.Left="120" Canvas.Top="83" BoneName="HairB"/>
					<local:BoneView  Canvas.Left="100" Canvas.Top="54" BoneName="HairFrontLeft" FlippedBoneName="HairFrontRight"/>
					<local:BoneView  Canvas.Left="140" Canvas.Top="54" BoneName="HairFrontRight" FlippedBoneName="HairFrontLeft"/>

					<local:BoneView Canvas.Left="90" Canvas.Top="150" BoneName="HolsterLeft" FlippedBoneName="HolsterRight"/>
					<local:BoneView Canvas.Left="146" Canvas.Top="150" BoneName="HolsterRight" FlippedBoneName="HolsterLeft"/>
					<local:BoneView Canvas.Left="90" Canvas.Top="184" BoneName="SheatheLeft" FlippedBoneName="SheatheRight"/>
					<local:BoneView Canvas.Left="149" Canvas.Top="184" BoneName="SheatheRight" FlippedBoneName="SheatheLeft"/>

					<local:BoneView Canvas.Left="105" Canvas.Top="110" BoneName="ScabbardLeft" FlippedBoneName="ScabbardRight"/>
					<local:BoneView Canvas.Left="135" Canvas.Top="110" BoneName="ScabbardRight" FlippedBoneName="ScabbardLeft"/>

					<local:BoneView Canvas.Left="90" Canvas.Top="346" BoneName="PoleynLeft" FlippedBoneName="PoleynRight"/>
					<local:BoneView Canvas.Left="149" Canvas.Top="346" BoneName="PoleynRight" FlippedBoneName="PoleynLeft"/>

					<local:BoneView Canvas.Left="57" Canvas.Top="170" BoneName="CouterLeft" FlippedBoneName="CouterRight"/>
					<local:BoneView Canvas.Left="183" Canvas.Top="170" BoneName="CouterRight" FlippedBoneName="CouterLeft"/>

					<local:BoneView Canvas.Left="45" Canvas.Top="210" BoneName="ShieldLeft" FlippedBoneName="ShieldRight"/>
					<local:BoneView Canvas.Left="192" Canvas.Top="210" BoneName="ShieldRight" FlippedBoneName="ShieldLeft"/>

				</Canvas>
			</Viewbox>

			<Grid Grid.Column="2">
				<Grid.RowDefinitions>
					<RowDefinition Height="Auto"/>
					<RowDefinition/>
					<RowDefinition Height="Auto"/>
					<RowDefinition Height="Auto"/>
					<RowDefinition Height="Auto"/>
				</Grid.RowDefinitions>

				<Grid Grid.Row="0" Visibility="{Binding IsViera, Converter={StaticResource B2V}}">
					<!-- Viera Ears -->
					<Viewbox Visibility="{Binding IsVieraEarsFlop, Converter={StaticResource !B2V}, FallbackValue=Collapsed}" Height="120" Margin="0, -20, 0, -20">
						<Canvas Width="138" Height="196">
							<Image Canvas.Left="3" Canvas.Top="0" Width="145" Height="250" Source="../../../Assets/PoseCharacterVieraEarsStraightBackground.png" Opacity="0.15" Stretch="Uniform" IsHitTestVisible="False"/>

							<local:BoneView Canvas.Left="37" Canvas.Top="154" BoneName="VieraEar01ALeft" FlippedBoneName="VieraEar01ARight" Visibility="{Binding IsEars01, Converter={StaticResource B2V}}"/>
							<local:BoneView Canvas.Left="22" Canvas.Top="75" BoneName="VieraEar01BLeft" FlippedBoneName="VieraEar01BRight" Visibility="{Binding IsEars01, Converter={StaticResource B2V}}"/>
							<local:BoneView Canvas.Left="86" Canvas.Top="154" BoneName="VieraEar01ARight" FlippedBoneName="VieraEar01ALeft" Visibility="{Binding IsEars01, Converter={StaticResource B2V}}"/>
							<local:BoneView Canvas.Left="96" Canvas.Top="75" BoneName="VieraEar01BRight" FlippedBoneName="VieraEar01BLeft" Visibility="{Binding IsEars01, Converter={StaticResource B2V}}"/>

							<local:BoneView Canvas.Left="37" Canvas.Top="154" BoneName="VieraEar02ALeft" FlippedBoneName="VieraEar02ARight" Visibility="{Binding IsEars02, Converter={StaticResource B2V}}"/>
							<local:BoneView Canvas.Left="22" Canvas.Top="75" BoneName="VieraEar02BLeft" FlippedBoneName="VieraEar02BRight" Visibility="{Binding IsEars02, Converter={StaticResource B2V}}"/>
							<local:BoneView Canvas.Left="86" Canvas.Top="154" BoneName="VieraEar02ARight" FlippedBoneName="VieraEar02ALeft" Visibility="{Binding IsEars02, Converter={StaticResource B2V}}"/>
							<local:BoneView Canvas.Left="96" Canvas.Top="75" BoneName="VieraEar02BRight" FlippedBoneName="VieraEar02BLeft" Visibility="{Binding IsEars02, Converter={StaticResource B2V}}"/>

							<local:BoneView Canvas.Left="37" Canvas.Top="154" BoneName="VieraEar03ALeft" FlippedBoneName="VieraEar03ARight" Visibility="{Binding IsEars03, Converter={StaticResource B2V}}"/>
							<local:BoneView Canvas.Left="22" Canvas.Top="75" BoneName="VieraEar03BLeft" FlippedBoneName="VieraEar03BRight" Visibility="{Binding IsEars03, Converter={StaticResource B2V}}"/>
							<local:BoneView Canvas.Left="86" Canvas.Top="154" BoneName="VieraEar03ARight" FlippedBoneName="VieraEar03ALeft" Visibility="{Binding IsEars03, Converter={StaticResource B2V}}"/>
							<local:BoneView Canvas.Left="96" Canvas.Top="75" BoneName="VieraEar03BRight" FlippedBoneName="VieraEar03BLeft" Visibility="{Binding IsEars03, Converter={StaticResource B2V}}"/>

							<local:BoneView Canvas.Left="37" Canvas.Top="154" BoneName="VieraEar04ALeft" FlippedBoneName="VieraEar04ARight" Visibility="{Binding IsEars04, Converter={StaticResource B2V}}"/>
							<local:BoneView Canvas.Left="22" Canvas.Top="75" BoneName="VieraEar04BLeft" FlippedBoneName="VieraEar04BRight" Visibility="{Binding IsEars04, Converter={StaticResource B2V}}"/>
							<local:BoneView Canvas.Left="86" Canvas.Top="154" BoneName="VieraEar04ARight" FlippedBoneName="VieraEar04ALeft" Visibility="{Binding IsEars04, Converter={StaticResource B2V}}"/>
							<local:BoneView Canvas.Left="96" Canvas.Top="75" BoneName="VieraEar04BRight" FlippedBoneName="VieraEar04BLeft" Visibility="{Binding IsEars04, Converter={StaticResource B2V}}"/>

							<local:BoneView Canvas.Left="115" Canvas.Top="110" BoneName="EarringARight" FlippedBoneName="EarringALeft"/>
							<local:BoneView Canvas.Left="115" Canvas.Top="140" BoneName="EarringBRight" FlippedBoneName="EarringBLeft"/>
							<local:BoneView Canvas.Left="5" Canvas.Top="110" BoneName="EarringALeft" FlippedBoneName="EarringARight"/>
							<local:BoneView Canvas.Left="5" Canvas.Top="140" BoneName="EarringBLeft" FlippedBoneName="EarringBRight"/>
						</Canvas>
					</Viewbox>

					<!-- Floppy Viera -->
					<Viewbox Visibility="{Binding IsVieraEarsFlop, Converter={StaticResource B2V}, FallbackValue=Collapsed}" Height="100">
						<Canvas Width="163" Height="142" Margin="-60, 20, 30, -20">
							<Image Canvas.Left="0" Canvas.Top="0" Width="256" Height="122" Source="../../../Assets/PoseCharacterVieraEarsFlopBackground.png" Opacity="0.15" Stretch="Uniform" IsHitTestVisible="False"/>

							<!-- Feminine ears are ear 03 -->
							<local:BoneView Canvas.Left="90" Canvas.Top="58" BoneName="VieraEar03ALeft" FlippedBoneName="VieraEar03ARight" Visibility="{Binding IsEars03, Converter={StaticResource B2V}}"/>
							<local:BoneView Canvas.Left="43" Canvas.Top="48" BoneName="VieraEar03BLeft" FlippedBoneName="VieraEar03BRight" Visibility="{Binding IsEars03, Converter={StaticResource B2V}}"/>
							<local:BoneView Canvas.Left="135" Canvas.Top="58" BoneName="VieraEar03ARight" FlippedBoneName="VieraEar03ALeft" Visibility="{Binding IsEars03, Converter={StaticResource B2V}}"/>
							<local:BoneView Canvas.Left="187" Canvas.Top="48" BoneName="VieraEar03BRight" FlippedBoneName="VieraEar03BLeft" Visibility="{Binding IsEars03, Converter={StaticResource B2V}}"/>

							<!-- Masculine ears are ear 02 -->
							<local:BoneView Canvas.Left="90" Canvas.Top="58" BoneName="VieraEar02ALeft" FlippedBoneName="VieraEar02ARight" Visibility="{Binding IsEars02, Converter={StaticResource B2V}}"/>
							<local:BoneView Canvas.Left="43" Canvas.Top="48" BoneName="VieraEar02BLeft" FlippedBoneName="VieraEar02BRight" Visibility="{Binding IsEars02, Converter={StaticResource B2V}}"/>
							<local:BoneView Canvas.Left="135" Canvas.Top="58" BoneName="VieraEar02ARight" FlippedBoneName="VieraEar02ALeft" Visibility="{Binding IsEars02, Converter={StaticResource B2V}}"/>
							<local:BoneView Canvas.Left="187" Canvas.Top="48" BoneName="VieraEar02BRight" FlippedBoneName="VieraEar02BLeft" Visibility="{Binding IsEars02, Converter={StaticResource B2V}}"/>

							<local:BoneView Canvas.Left="160" Canvas.Top="64" BoneName="EarringARight" FlippedBoneName="EarringALeft"/>
							<local:BoneView Canvas.Left="160" Canvas.Top="90" BoneName="EarringBRight" FlippedBoneName="EarringBLeft"/>
							<local:BoneView Canvas.Left="63" Canvas.Top="64" BoneName="EarringALeft" FlippedBoneName="EarringARight"/>
							<local:BoneView Canvas.Left="63" Canvas.Top="90" BoneName="EarringBLeft" FlippedBoneName="EarringBRight"/>
						</Canvas>
					</Viewbox>
				</Grid>

				<!-- Hroth Face-->
				<Viewbox Grid.Row="1" Visibility="{Binding IsHrothgar, Converter={StaticResource B2V}, FallbackValue=Collapsed}" Margin="0, 0, -20, -50">
					<Canvas Width="330" Height="380" >
						<Image Canvas.Left="0" Canvas.Top="0" Width="300" Height="300" Source="../../../Assets/PoseCharacterHrothFaceBackground.png" Opacity="0.09" Stretch="Uniform" IsHitTestVisible="False"/>

						<local:BoneView Canvas.Left="72" Canvas.Top="180" BoneName="HrothWhiskersLeft" FlippedBoneName="HrothWhiskersRight"/>
						<local:BoneView Canvas.Left="209" Canvas.Top="180" BoneName="HrothWhiskersRight" FlippedBoneName="HrothWhiskersLeft"/>
						<local:BoneView Canvas.Left="49" Canvas.Top="90" BoneName="EyebrowLeft" FlippedBoneName="EyebrowRight"/>
						<local:BoneView Canvas.Left="232" Canvas.Top="90" BoneName="EyebrowRight" FlippedBoneName="EyebrowLeft"/>
						<local:BoneView Canvas.Left="140" Canvas.Top="120" BoneName="Bridge"/>
						<local:BoneView Canvas.Left="109" Canvas.Top="105" BoneName="BrowLeft" FlippedBoneName="BrowRight"/>
						<local:BoneView Canvas.Left="170" Canvas.Top="105" BoneName="BrowRight" FlippedBoneName="BrowLeft"/>
						<local:BoneView Canvas.Left="140" Canvas.Top="200" BoneName="HrothJawUpper"/>
						<local:BoneView Canvas.Left="140" Canvas.Top="220" BoneName="HrothLipUpper"/>
						<local:BoneView Canvas.Left="77" Canvas.Top="110" BoneName="EyelidUpperLeft" FlippedBoneName="EyelidUpperRight"/>
						<local:BoneView Canvas.Left="202" Canvas.Top="110" BoneName="EyelidUpperRight" FlippedBoneName="EyelidUpperLeft"/>
						<local:BoneView Canvas.Left="80" Canvas.Top="230" BoneName="HrothLipsLeft" FlippedBoneName="HrothLipsRight"/>
						<local:BoneView Canvas.Left="200" Canvas.Top="230" BoneName="HrothLipsRight" FlippedBoneName="HrothLipsLeft"/>
						<local:BoneView Canvas.Left="80" Canvas.Top="210" BoneName="HrothLipUpperLeft" FlippedBoneName="HrothLipUpperRight"/>
						<local:BoneView Canvas.Left="200" Canvas.Top="210" BoneName="HrothLipUpperRight" FlippedBoneName="HrothLipUpperLeft"/>
						<local:BoneView Canvas.Left="140" Canvas.Top="242" BoneName="HrothLipLower"/>
						<local:BoneView Canvas.Left="140" Canvas.Top="175" BoneName="Nose"/>
						<local:BoneView Canvas.Left="140" Canvas.Top="275" BoneName="Jaw"/>
						<local:BoneView Canvas.Left="190" Canvas.Top="125" BoneName="EyeRight" FlippedBoneName="EyeLeft"/>
						<local:BoneView Canvas.Left="90" Canvas.Top="125" BoneName="EyeLeft" FlippedBoneName="EyeRight"/>
						<local:BoneView Canvas.Left="75" Canvas.Top="140" BoneName="EyelidLowerLeft" FlippedBoneName="EyelidLowerRight"/>
						<local:BoneView Canvas.Left="205" Canvas.Top="140" BoneName="EyelidLowerRight" FlippedBoneName="EyelidLowerLeft"/>

						<!--<local:BoneView Canvas.Left="232" Canvas.Top="45" BoneName="EarRight" FlippedBoneName="EarLeft"/>-->
						<local:BoneView Canvas.Left="250" Canvas.Top="60" BoneName="EarringARight" FlippedBoneName="EarringALeft"/>
						<local:BoneView Canvas.Left="250" Canvas.Top="85" BoneName="EarringBRight" FlippedBoneName="EarringBLeft"/>
						<!--<local:BoneView Canvas.Left="50" Canvas.Top="45" BoneName="EarLeft" FlippedBoneName="EarRight"/>-->
						<local:BoneView Canvas.Left="30" Canvas.Top="60" BoneName="EarringALeft" FlippedBoneName="EarringARight"/>
						<local:BoneView Canvas.Left="30" Canvas.Top="85" BoneName="EarringBLeft" FlippedBoneName="EarringBRight"/>
					</Canvas>
				</Viewbox>

				<!-- Miqo Head & Face -->
				<Viewbox Grid.Row="1" Visibility="{Binding IsMiqote, Converter={StaticResource B2V}, FallbackValue=Visible}" Height="260" Margin="-20,0,0,0">
					<Canvas Height="300" Width="300">
						<Image Canvas.Left="2" Canvas.Top="0" Width="300" Height="300" Source="../../../Assets/PoseCharacterMiqoFaceBackground.png" Opacity="0.09" Stretch="Uniform" IsHitTestVisible="False"/>

						<local:BoneView Canvas.Left="141" Canvas.Top="290" BoneName="Jaw"/>
						<local:BoneView Canvas.Left="141" Canvas.Top="180" BoneName="Nose"/>
						<local:BoneView Canvas.Left="141" Canvas.Top="160" BoneName="Bridge"/>

						<local:BoneView Canvas.Left="141" Canvas.Top="268" BoneName="LipLowerB"/>
						<local:BoneView Canvas.Left="141" Canvas.Top="248" BoneName="LipLowerA"/>
						<local:BoneView Canvas.Left="141" Canvas.Top="220" BoneName="LipUpperA"/>
						<local:BoneView Canvas.Left="141" Canvas.Top="200" BoneName="LipUpperB"/>

						<local:BoneView Canvas.Left="110" Canvas.Top="105" BoneName="BrowLeft" FlippedBoneName="BrowRight"/>
						<local:BoneView Canvas.Left="90" Canvas.Top="140" BoneName="EyeLeft" FlippedBoneName="EyeRight"/>
						<local:BoneView Canvas.Left="90" Canvas.Top="160" BoneName="EyelidLowerLeft" FlippedBoneName="EyelidLowerRight"/>
						<local:BoneView Canvas.Left="90" Canvas.Top="120" BoneName="EyelidUpperLeft" FlippedBoneName="EyelidUpperRight"/>
						<local:BoneView Canvas.Left="70" Canvas.Top="100" BoneName="EyebrowLeft" FlippedBoneName="EyebrowRight"/>
						<local:BoneView Canvas.Left="50" Canvas.Top="55" BoneName="EarLeft" FlippedBoneName="EarRight"/>
						<local:BoneView Canvas.Left="105" Canvas.Top="180" BoneName="CheekLeft" FlippedBoneName="CheekRight"/>
						<local:BoneView Canvas.Left="103" Canvas.Top="232" BoneName="LipsLeft" FlippedBoneName="LipsRight"/>
						<local:BoneView Canvas.Left="32" Canvas.Top="100" BoneName="EarringALeft" FlippedBoneName="EarringARight"/>
						<local:BoneView Canvas.Left="32" Canvas.Top="130" BoneName="EarringBLeft" FlippedBoneName="EarringBRight"/>

						<local:BoneView Canvas.Left="174" Canvas.Top="105" BoneName="BrowRight" FlippedBoneName="BrowLeft"/>
						<local:BoneView Canvas.Left="191" Canvas.Top="140" BoneName="EyeRight" FlippedBoneName="EyeLeft"/>
						<local:BoneView Canvas.Left="191" Canvas.Top="160" BoneName="EyelidLowerRight" FlippedBoneName="EyelidLowerLeft"/>
						<local:BoneView Canvas.Left="191" Canvas.Top="120" BoneName="EyelidUpperRight" FlippedBoneName="EyelidUpperLeft"/>
						<local:BoneView Canvas.Left="220" Canvas.Top="100" BoneName="EyebrowRight" FlippedBoneName="EyebrowLeft"/>
						<local:BoneView Canvas.Left="232" Canvas.Top="55" BoneName="EarRight" FlippedBoneName="EarLeft"/>
						<local:BoneView Canvas.Left="176" Canvas.Top="180" BoneName="CheekRight" FlippedBoneName="CheekLeft"/>
						<local:BoneView Canvas.Left="180" Canvas.Top="232" BoneName="LipsRight" FlippedBoneName="LipsLeft"/>
						<local:BoneView Canvas.Left="250" Canvas.Top="100" BoneName="EarringARight" FlippedBoneName="EarringALeft"/>
						<local:BoneView Canvas.Left="250" Canvas.Top="130" BoneName="EarringBRight" FlippedBoneName="EarringBLeft"/>

					</Canvas>
				</Viewbox>



				<!-- Head & Face -->
				<Viewbox Grid.Row="1" Visibility="{Binding IsCustomFace, Converter={StaticResource !B2V}, FallbackValue=Hidden}" Height="220">
					<Canvas Height="300" Width="300">


						<Image Canvas.Left="0" Canvas.Top="0" Width="300" Height="300" Opacity="0.08" Stretch="Uniform" IsHitTestVisible="False"
							   Source="../../../Assets/PoseCharacterFaceBackground.png" Visibility="{Binding IsViera, Converter={StaticResource !B2V}}"/>

						<Image Canvas.Left="0" Canvas.Top="0" Width="300" Height="300" Opacity="0.08" Stretch="Uniform" IsHitTestVisible="False"
							   Source="../../../Assets/PoseCharacterVieraFaceBackground.png"  Visibility="{Binding IsViera, Converter={StaticResource B2V}}"/>

						<local:BoneView Canvas.Left="141" Canvas.Top="278" BoneName="Jaw"/>
						<local:BoneView Canvas.Left="141" Canvas.Top="135" BoneName="Nose"/>
						<local:BoneView Canvas.Left="141" Canvas.Top="100" BoneName="Bridge"/>

						<local:BoneView Canvas.Left="141" Canvas.Top="248" BoneName="LipLowerB"/>
						<local:BoneView Canvas.Left="141" Canvas.Top="225" BoneName="LipLowerA"/>
						<local:BoneView Canvas.Left="141" Canvas.Top="186" BoneName="LipUpperA"/>
						<local:BoneView Canvas.Left="141" Canvas.Top="163" BoneName="LipUpperB"/>

						<local:BoneView Canvas.Left="103" Canvas.Top="33" BoneName="BrowLeft" FlippedBoneName="BrowRight"/>
						<local:BoneView Canvas.Left="74" Canvas.Top="77" BoneName="EyeLeft" FlippedBoneName="EyeRight"/>
						<local:BoneView Canvas.Left="68" Canvas.Top="96" BoneName="EyelidLowerLeft" FlippedBoneName="EyelidLowerRight"/>
						<local:BoneView Canvas.Left="68" Canvas.Top="59" BoneName="EyelidUpperLeft" FlippedBoneName="EyelidUpperRight"/>
						<local:BoneView Canvas.Left="52" Canvas.Top="24" BoneName="EyebrowLeft" FlippedBoneName="EyebrowRight"/>
						<local:BoneView Canvas.Left="15" Canvas.Top="96" BoneName="EarLeft" FlippedBoneName="EarRight" Visibility="{Binding IsViera, Converter={StaticResource !B2V}}"/>
						<local:BoneView Canvas.Left="68" Canvas.Top="150" BoneName="CheekLeft" FlippedBoneName="CheekRight"/>
						<local:BoneView Canvas.Left="103" Canvas.Top="208" BoneName="LipsLeft" FlippedBoneName="LipsRight"/>
						<local:BoneView Canvas.Left="20" Canvas.Top="150" BoneName="EarringALeft" FlippedBoneName="EarringARight" Visibility="{Binding IsViera, Converter={StaticResource !B2V}}"/>
						<local:BoneView Canvas.Left="20" Canvas.Top="178" BoneName="EarringBLeft" FlippedBoneName="EarringBRight" Visibility="{Binding IsViera, Converter={StaticResource !B2V}}"/>

						<local:BoneView Canvas.Left="183" Canvas.Top="33" BoneName="BrowRight" FlippedBoneName="BrowLeft"/>
						<local:BoneView Canvas.Left="211" Canvas.Top="77" BoneName="EyeRight" FlippedBoneName="EyeLeft"/>
						<local:BoneView Canvas.Left="215" Canvas.Top="95" BoneName="EyelidLowerRight" FlippedBoneName="EyelidLowerLeft"/>
						<local:BoneView Canvas.Left="215" Canvas.Top="59" BoneName="EyelidUpperRight" FlippedBoneName="EyelidUpperLeft"/>
						<local:BoneView Canvas.Left="231" Canvas.Top="24" BoneName="EyebrowRight" FlippedBoneName="EyebrowLeft"/>
						<local:BoneView Canvas.Left="267" Canvas.Top="96" BoneName="EarRight" FlippedBoneName="EarLeft" Visibility="{Binding IsViera, Converter={StaticResource !B2V}}"/>
						<local:BoneView Canvas.Left="215" Canvas.Top="150" BoneName="CheekRight" FlippedBoneName="CheekLeft"/>
						<local:BoneView Canvas.Left="180" Canvas.Top="208" BoneName="LipsRight" FlippedBoneName="LipsLeft"/>
						<local:BoneView Canvas.Left="263" Canvas.Top="150" BoneName="EarringARight" FlippedBoneName="EarringALeft" Visibility="{Binding IsViera, Converter={StaticResource !B2V}}"/>
						<local:BoneView Canvas.Left="263" Canvas.Top="178" BoneName="EarringBRight" FlippedBoneName="EarringBLeft" Visibility="{Binding IsViera, Converter={StaticResource !B2V}}"/>

					</Canvas>
				</Viewbox>

				<Grid Grid.Row="3" Margin="0, -20, 0, 0" Height="160">
					<Grid.ColumnDefinitions>
						<ColumnDefinition/>
						<ColumnDefinition/>
						<ColumnDefinition Width="Auto"/>
					</Grid.ColumnDefinitions>

					<!-- Left Hand -->
					<Viewbox Grid.Column="0">
						<Canvas Height="200" Width="128">
							<Image Canvas.Left="0" Canvas.Top="0" Width="128" Height="200" Source="../../../Assets/PoseCharacterHandBackground.png" Opacity="0.15" Stretch="Uniform" IsHitTestVisible="False"/>

							<local:BoneView Canvas.Left="45" Canvas.Top="170" BoneName="WristLeft" FlippedBoneName="WristRight"/>
							<local:BoneView Canvas.Left="55" Canvas.Top="145" BoneName="HandLeft" FlippedBoneName="HandRight"/>
							<local:BoneView Canvas.Left="28" Canvas.Top="115" BoneName="ThumbALeft" FlippedBoneName="ThumbARight"/>
							<local:BoneView Canvas.Left="15" Canvas.Top="85" BoneName="ThumbBLeft" FlippedBoneName="ThumbBRight"/>
							<local:BoneView Canvas.Left="40" Canvas.Top="75" BoneName="IndexALeft" FlippedBoneName="IndexARight"/>
							<local:BoneView Canvas.Left="37" Canvas.Top="45" BoneName="IndexBLeft" FlippedBoneName="IndexBRight"/>
							<local:BoneView Canvas.Left="57" Canvas.Top="77" BoneName="MiddleALeft" FlippedBoneName="MiddleARight"/>
							<local:BoneView Canvas.Left="55" Canvas.Top="40" BoneName="MiddleBLeft" FlippedBoneName="MiddleBRight"/>
							<local:BoneView Canvas.Left="75" Canvas.Top="79" BoneName="RingALeft" FlippedBoneName="RingARight"/>
							<local:BoneView Canvas.Left="75" Canvas.Top="47" BoneName="RingBLeft" FlippedBoneName="RingBRight"/>
							<local:BoneView Canvas.Left="92" Canvas.Top="84" BoneName="PinkyALeft" FlippedBoneName="PinkyARight"/>
							<local:BoneView Canvas.Left="95" Canvas.Top="55" BoneName="PinkyBLeft" FlippedBoneName="PinkyBRight"/>
							<local:BoneView Canvas.Left="60" Canvas.Top="115" BoneName="WeaponLeft" FlippedBoneName="WeaponRight"/>
<<<<<<< HEAD
							<local:BoneView Canvas.Left="34" Canvas.Top="20" BoneName="iv_hito_c_l" FlippedBoneName="iv_hito_c_r"/>
							<local:BoneView Canvas.Left="53" Canvas.Top="13" BoneName="iv_naka_c_l" FlippedBoneName="iv_naka_c_r"/>
							<local:BoneView Canvas.Left="74" Canvas.Top="20" BoneName="iv_kusu_c_l" FlippedBoneName="iv_kusu_c_r"/>
							<local:BoneView Canvas.Left="95" Canvas.Top="30" BoneName="iv_ko_c_l" FlippedBoneName="iv_ko_c_r"/>

=======
                            <local:BoneView Canvas.Left="34" Canvas.Top="20" BoneName="iv_hito_c_l" FlippedBoneName="iv_hito_c_r"/>
                            <local:BoneView Canvas.Left="53" Canvas.Top="13" BoneName="iv_naka_c_l" FlippedBoneName="iv_naka_c_r"/>
                            <local:BoneView Canvas.Left="74" Canvas.Top="20" BoneName="iv_kusu_c_l" FlippedBoneName="iv_kusu_c_r"/>
                            <local:BoneView Canvas.Left="95" Canvas.Top="30" BoneName="iv_ko_c_l" FlippedBoneName="iv_ko_c_r"/>
                            
>>>>>>> 32e3ecdd
						</Canvas>
					</Viewbox>

					<!-- Right Hand -->
					<Viewbox Grid.Column="1">
						<Canvas Height="200" Width="128">

							<Image Canvas.Left="0" Canvas.Top="0" Width="128" Height="200" Source="../../../Assets/PoseCharacterHandBackground.png" Opacity="0.15" Stretch="Uniform" IsHitTestVisible="False">
								<Image.RenderTransform>
									<TransformGroup>
										<ScaleTransform ScaleX="-1"/>
										<TranslateTransform X="118"/>
									</TransformGroup>
								</Image.RenderTransform>
							</Image>

							<local:BoneView Canvas.Left="63" Canvas.Top="170" BoneName="WristRight" FlippedBoneName="WristLeft"/>
							<local:BoneView Canvas.Left="53" Canvas.Top="145" BoneName="HandRight" FlippedBoneName="HandLeft"/>
							<local:BoneView Canvas.Left="80" Canvas.Top="115" BoneName="ThumbARight" FlippedBoneName="ThumbALeft"/>
							<local:BoneView Canvas.Left="93" Canvas.Top="85" BoneName="ThumbBRight" FlippedBoneName="ThumbBLeft"/>
							<local:BoneView Canvas.Left="68" Canvas.Top="75" BoneName="IndexARight" FlippedBoneName="IndexALeft"/>
							<local:BoneView Canvas.Left="71" Canvas.Top="45" BoneName="IndexBRight" FlippedBoneName="IndexBLeft"/>
							<local:BoneView Canvas.Left="51" Canvas.Top="77" BoneName="MiddleARight" FlippedBoneName="MiddleALeft"/>
							<local:BoneView Canvas.Left="53" Canvas.Top="40" BoneName="MiddleBRight" FlippedBoneName="MiddleBLeft"/>
							<local:BoneView Canvas.Left="33" Canvas.Top="79" BoneName="RingARight" FlippedBoneName="RingALeft"/>
							<local:BoneView Canvas.Left="33" Canvas.Top="47" BoneName="RingBRight" FlippedBoneName="RingBLeft"/>
							<local:BoneView Canvas.Left="16" Canvas.Top="84" BoneName="PinkyARight" FlippedBoneName="PinkyALeft"/>
							<local:BoneView Canvas.Left="13" Canvas.Top="55" BoneName="PinkyBRight" FlippedBoneName="PinkyBLeft"/>
							<local:BoneView Canvas.Left="48" Canvas.Top="115" BoneName="WeaponRight" FlippedBoneName="WeaponLeft"/>
<<<<<<< HEAD
							<local:BoneView Canvas.Left="74" Canvas.Top="19" BoneName="iv_hito_c_r" FlippedBoneName="iv_hito_c_l"/>
							<local:BoneView Canvas.Left="55" Canvas.Top="14" BoneName="iv_naka_c_r" FlippedBoneName="iv_naka_c_l"/>
							<local:BoneView Canvas.Left="33" Canvas.Top="20" BoneName="iv_kusu_c_r" FlippedBoneName="iv_kusu_c_l"/>
							<local:BoneView Canvas.Left="10" Canvas.Top="32" BoneName="iv_ko_c_r" FlippedBoneName="iv_ko_c_l"/>
=======
                            <local:BoneView Canvas.Left="74" Canvas.Top="19" BoneName="iv_hito_c_r" FlippedBoneName="iv_hito_c_l"/>
                            <local:BoneView Canvas.Left="55" Canvas.Top="14" BoneName="iv_naka_c_r" FlippedBoneName="iv_naka_c_l"/>
                            <local:BoneView Canvas.Left="33" Canvas.Top="20" BoneName="iv_kusu_c_r" FlippedBoneName="iv_kusu_c_l"/>
                            <local:BoneView Canvas.Left="10" Canvas.Top="32" BoneName="iv_ko_c_r" FlippedBoneName="iv_ko_c_l"/>
>>>>>>> 32e3ecdd

						</Canvas>
					</Viewbox>

					<Grid Grid.Column="2" Height="90" Visibility="{Binding HasTailOrEars, Converter={StaticResource B2V}, FallbackValue=Visible}">

						<!-- Tail -->
						<Viewbox Visibility="{Binding HasTail, Converter={StaticResource B2V}, FallbackValue=Visible}" Width="85" Margin="-20, -30, -10, -30">
							<Canvas Height="200" Width="128">
								<Image Canvas.Left="0" Canvas.Top="0" Width="128" Height="200" Source="../../../Assets/PoseCharacterTailBackground.png" Opacity="0.15" Stretch="Uniform" IsHitTestVisible="False"/>

								<local:BoneView Canvas.Left="46" Canvas.Top="4" BoneName="TailA"/>
								<local:BoneView Canvas.Left="73" Canvas.Top="28" BoneName="TailB"/>
								<local:BoneView Canvas.Left="65" Canvas.Top="80" BoneName="TailC"/>
								<local:BoneView Canvas.Left="55" Canvas.Top="128" BoneName="TailD"/>
								<local:BoneView Canvas.Left="65" Canvas.Top="168" BoneName="TailE"/>
							</Canvas>
						</Viewbox>
					</Grid>
				</Grid>


			</Grid>
		</Grid>
	</Grid>
</UserControl><|MERGE_RESOLUTION|>--- conflicted
+++ resolved
@@ -80,25 +80,19 @@
 					<local:BoneView Canvas.Left="118" Canvas.Top="145" BoneName="SpineB"/>
 					<local:BoneView Canvas.Left="118" Canvas.Top="180" BoneName="SpineA"/>
 					<local:BoneView Canvas.Left="118" Canvas.Top="210" BoneName="Waist"/>
-<<<<<<< HEAD
+
 					<local:BoneView Canvas.Left="118" Canvas.Top="233" BoneName="iv_koumon"/>
 					<local:BoneView Canvas.Left="95" Canvas.Top="220" BoneName="iv_koumon_l" FlippedBoneName="iv_koumon_r"/>
 					<local:BoneView Canvas.Left="140" Canvas.Top="220" BoneName="iv_koumon_r" FlippedBoneName="iv_koumon_l"/>
 					<local:BoneView Canvas.Left="81" Canvas.Top="237" BoneName="iv_shiri_l" FlippedBoneName="iv_shiri_r"/>
 					<local:BoneView Canvas.Left="152" Canvas.Top="237" BoneName="iv_shiri_r" FlippedBoneName="iv_shiri_l"/>
-=======
-                    <local:BoneView Canvas.Left="118" Canvas.Top="233" BoneName="iv_koumon"/>
-                    <local:BoneView Canvas.Left="95" Canvas.Top="220" BoneName="iv_koumon_l" FlippedBoneName="iv_koumon_r"/>
-                    <local:BoneView Canvas.Left="140" Canvas.Top="220" BoneName="iv_koumon_r" FlippedBoneName="iv_koumon_l"/>
-                    <local:BoneView Canvas.Left="81" Canvas.Top="237" BoneName="iv_shiri_l" FlippedBoneName="iv_shiri_r"/>
-                    <local:BoneView Canvas.Left="152" Canvas.Top="237" BoneName="iv_shiri_r" FlippedBoneName="iv_shiri_l"/>
->>>>>>> 32e3ecdd
+
 					<local:BoneView Canvas.Left="98" Canvas.Top="93" BoneName="ClavicleLeft" FlippedBoneName="ClavicleRight"/>
 					<local:BoneView Canvas.Left="138" Canvas.Top="93" BoneName="ClavicleRight" FlippedBoneName="ClavicleLeft"/>
 					<local:BoneView Canvas.Left="73" Canvas.Top="87" BoneName="ShoulderLeft" FlippedBoneName="ShoulderRight"/>
 					<local:BoneView Canvas.Left="165" Canvas.Top="87" BoneName="ShoulderRight" FlippedBoneName="ShoulderLeft"/>
 					<local:BoneView Canvas.Left="102" Canvas.Top="120" BoneName="BreastLeft" FlippedBoneName="BreastRight"/>
-<<<<<<< HEAD
+
 					<local:BoneView Canvas.Left="95" Canvas.Top="142" BoneName="iv_c_mune_l" FlippedBoneName="iv_c_mune_r"/>
 					<local:BoneView Canvas.Left="135" Canvas.Top="120" BoneName="BreastRight" FlippedBoneName="BreastLeft"/>
 					<local:BoneView Canvas.Left="140" Canvas.Top="142" BoneName="iv_c_mune_r" FlippedBoneName="iv_c_mune_l"/>
@@ -106,15 +100,7 @@
 					<local:BoneView Canvas.Left="55" Canvas.Top="127" BoneName="iv_nitoukin_l" FlippedBoneName="iv_nitoukin_r"/>
 					<local:BoneView Canvas.Left="158" Canvas.Top="107" BoneName="ArmRight" FlippedBoneName="ArmLeft"/>
 					<local:BoneView Canvas.Left="179" Canvas.Top="127" BoneName="iv_nitoukin_r" FlippedBoneName="iv_nitoukin_l"/>
-=======
-                    <local:BoneView Canvas.Left="95" Canvas.Top="142" BoneName="iv_c_mune_l" FlippedBoneName="iv_c_mune_r"/>
-					<local:BoneView Canvas.Left="135" Canvas.Top="120" BoneName="BreastRight" FlippedBoneName="BreastLeft"/>
-                    <local:BoneView Canvas.Left="140" Canvas.Top="142" BoneName="iv_c_mune_r" FlippedBoneName="iv_c_mune_l"/>
-					<local:BoneView Canvas.Left="78" Canvas.Top="107" BoneName="ArmLeft" FlippedBoneName="ArmRight"/>
-                    <local:BoneView Canvas.Left="55" Canvas.Top="127" BoneName="iv_nitoukin_l" FlippedBoneName="iv_nitoukin_r"/>
-					<local:BoneView Canvas.Left="158" Canvas.Top="107" BoneName="ArmRight" FlippedBoneName="ArmLeft"/>
-                    <local:BoneView Canvas.Left="179" Canvas.Top="127" BoneName="iv_nitoukin_r" FlippedBoneName="iv_nitoukin_l"/>
->>>>>>> 32e3ecdd
+
 					<local:BoneView Canvas.Left="75" Canvas.Top="160" BoneName="ElbowLeft" FlippedBoneName="ElbowRight"/>
 					<local:BoneView Canvas.Left="160" Canvas.Top="160" BoneName="ElbowRight" FlippedBoneName="ElbowLeft"/>
 					<local:BoneView Canvas.Left="55" Canvas.Top="160" BoneName="ForearmLeft" FlippedBoneName="ForearmRight"/>
@@ -134,7 +120,6 @@
 
 				</Canvas>
 			</Viewbox>
-<<<<<<< HEAD
 
 			<!-- IVCS Penis -->
 			<Viewbox Grid.Column="0" Margin="-30, 0, -30, 0" Width="256">
@@ -165,38 +150,6 @@
 			</Viewbox>
 
 			<!-- Clothes -->
-=======
-            
-            <!-- IVCS Penis -->
-            <Viewbox Grid.Column="0" Margin="-30, 0, -30, 0" Width="256">
-                <Canvas Height="512" Width="256">
-
-                    <local:BoneView Canvas.Left="39" Canvas.Top="320" BoneName="iv_ochinko_f"/>
-                    <local:BoneView Canvas.Left="39" Canvas.Top="342" BoneName="iv_ochinko_e"/>
-                    <local:BoneView Canvas.Left="39" Canvas.Top="364" BoneName="iv_ochinko_d"/>
-                    <local:BoneView Canvas.Left="39" Canvas.Top="385" BoneName="iv_ochinko_c"/>
-                    <local:BoneView Canvas.Left="39" Canvas.Top="407" BoneName="iv_ochinko_b"/>
-                    <local:BoneView Canvas.Left="39" Canvas.Top="428" BoneName="iv_ochinko_a"/>
-                    <local:BoneView Canvas.Left="30" Canvas.Top="449" BoneName="iv_kougan_l" FlippedBoneName="iv_kougan_r"/>
-                    <local:BoneView Canvas.Left="50" Canvas.Top="449" BoneName="iv_kougan_r" FlippedBoneName="iv_kougan_l"/>
-
-                </Canvas>
-            </Viewbox>
-
-            <!-- IVCS Vagina -->
-            <Viewbox Grid.Column="0" Margin="-30, 0, -30, 0" Width="256">
-                <Canvas Height="512" Width="256">
-
-                    <local:BoneView Canvas.Left="200" Canvas.Top="320" BoneName="iv_kuritto"/>
-                    <local:BoneView Canvas.Left="200" Canvas.Top="342" BoneName="iv_omanko"/>
-                    <local:BoneView Canvas.Left="180" Canvas.Top="342" BoneName="iv_inshin_l" FlippedBoneName="iv_inshin_r"/>
-                    <local:BoneView Canvas.Left="220" Canvas.Top="342" BoneName="iv_inshin_r" FlippedBoneName="iv_inshin_l"/>
-
-                </Canvas>
-            </Viewbox>
-
-            <!-- Clothes -->
->>>>>>> 32e3ecdd
 			<Viewbox Grid.Column="1" Margin="-20, 0, -20, 0" Width="256">
 				<Canvas Height="512" Width="256">
 					<Image Canvas.Left="0" Canvas.Top="0" Width="256" Height="512" Source="../../../Assets/PoseCharacterClothesBackground.png" Opacity="0.15" Stretch="Uniform" IsHitTestVisible="False"/>
@@ -464,19 +417,11 @@
 							<local:BoneView Canvas.Left="92" Canvas.Top="84" BoneName="PinkyALeft" FlippedBoneName="PinkyARight"/>
 							<local:BoneView Canvas.Left="95" Canvas.Top="55" BoneName="PinkyBLeft" FlippedBoneName="PinkyBRight"/>
 							<local:BoneView Canvas.Left="60" Canvas.Top="115" BoneName="WeaponLeft" FlippedBoneName="WeaponRight"/>
-<<<<<<< HEAD
 							<local:BoneView Canvas.Left="34" Canvas.Top="20" BoneName="iv_hito_c_l" FlippedBoneName="iv_hito_c_r"/>
 							<local:BoneView Canvas.Left="53" Canvas.Top="13" BoneName="iv_naka_c_l" FlippedBoneName="iv_naka_c_r"/>
 							<local:BoneView Canvas.Left="74" Canvas.Top="20" BoneName="iv_kusu_c_l" FlippedBoneName="iv_kusu_c_r"/>
 							<local:BoneView Canvas.Left="95" Canvas.Top="30" BoneName="iv_ko_c_l" FlippedBoneName="iv_ko_c_r"/>
 
-=======
-                            <local:BoneView Canvas.Left="34" Canvas.Top="20" BoneName="iv_hito_c_l" FlippedBoneName="iv_hito_c_r"/>
-                            <local:BoneView Canvas.Left="53" Canvas.Top="13" BoneName="iv_naka_c_l" FlippedBoneName="iv_naka_c_r"/>
-                            <local:BoneView Canvas.Left="74" Canvas.Top="20" BoneName="iv_kusu_c_l" FlippedBoneName="iv_kusu_c_r"/>
-                            <local:BoneView Canvas.Left="95" Canvas.Top="30" BoneName="iv_ko_c_l" FlippedBoneName="iv_ko_c_r"/>
-                            
->>>>>>> 32e3ecdd
 						</Canvas>
 					</Viewbox>
 
@@ -506,17 +451,10 @@
 							<local:BoneView Canvas.Left="16" Canvas.Top="84" BoneName="PinkyARight" FlippedBoneName="PinkyALeft"/>
 							<local:BoneView Canvas.Left="13" Canvas.Top="55" BoneName="PinkyBRight" FlippedBoneName="PinkyBLeft"/>
 							<local:BoneView Canvas.Left="48" Canvas.Top="115" BoneName="WeaponRight" FlippedBoneName="WeaponLeft"/>
-<<<<<<< HEAD
 							<local:BoneView Canvas.Left="74" Canvas.Top="19" BoneName="iv_hito_c_r" FlippedBoneName="iv_hito_c_l"/>
 							<local:BoneView Canvas.Left="55" Canvas.Top="14" BoneName="iv_naka_c_r" FlippedBoneName="iv_naka_c_l"/>
 							<local:BoneView Canvas.Left="33" Canvas.Top="20" BoneName="iv_kusu_c_r" FlippedBoneName="iv_kusu_c_l"/>
 							<local:BoneView Canvas.Left="10" Canvas.Top="32" BoneName="iv_ko_c_r" FlippedBoneName="iv_ko_c_l"/>
-=======
-                            <local:BoneView Canvas.Left="74" Canvas.Top="19" BoneName="iv_hito_c_r" FlippedBoneName="iv_hito_c_l"/>
-                            <local:BoneView Canvas.Left="55" Canvas.Top="14" BoneName="iv_naka_c_r" FlippedBoneName="iv_naka_c_l"/>
-                            <local:BoneView Canvas.Left="33" Canvas.Top="20" BoneName="iv_kusu_c_r" FlippedBoneName="iv_kusu_c_l"/>
-                            <local:BoneView Canvas.Left="10" Canvas.Top="32" BoneName="iv_ko_c_r" FlippedBoneName="iv_ko_c_l"/>
->>>>>>> 32e3ecdd
 
 						</Canvas>
 					</Viewbox>
